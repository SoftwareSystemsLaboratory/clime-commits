--- conflicted
+++ resolved
@@ -1,9 +1,5 @@
-<<<<<<< HEAD
 __version__ = "0.5"
 
-=======
-__version__ = "0.4"
->>>>>>> 8e4a9aac
 
 def version():
     return __version__