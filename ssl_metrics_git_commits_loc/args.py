from argparse import ArgumentParser, Namespace

name: str = "CLIME"
authors: list = ["Nicholas M. Synovic", "Matthew Hyatt", "George K. Thiruvathukal"]


def mainArgs() -> Namespace:
    parser: ArgumentParser = ArgumentParser(
        prog=f"{name} Git Commit LOC Exploder",
        description="A tool to extract all LOC information from a single branch of a Git repository on a per commit basis",
        epilog=f"Author(s): {', '.join(authors)}",
    )

    parser.add_argument(
        "-d",
        "--directory",
        help="Directory containg the .git folder of the repository to analyze",
        type=str,
        required=False,
        default=".",
    )
    parser.add_argument(
        "-b",
        "--branch",
        help="Branch of the Git repository to analyze. DEFAULT: HEAD",
        type=str,
        required=False,
        default="HEAD",
    )
    parser.add_argument(
        "-o",
        "--output",
        help="JSON file to store the data. DEFAULT: ./commits_loc.json",
        type=str,
        required=False,
        default="commits_loc.json",
    )

<<<<<<< HEAD
=======
    parser.add_argument(
        "--cloc",
        help='TXT file containing cloc options. DEFAULT: ""',
        type=str,
        required=False,
        default="",
    )

>>>>>>> 09ab1aab
    return parser.parse_args()


def graphArgs() -> Namespace:
    parser: ArgumentParser = ArgumentParser(
        prog=f"{name} Git Commit LOC Exploder Grapher",
        description=f"A tool for graphing LOC information from the output of the {name} Commit LOC Exploder",
        epilog=f"Author(s): {', '.join(authors)}",
    )

    parser.add_argument(
        "-i",
        "--input",
        help=f"JSON export from {name} Git Commit Exploder. DEFAULT: ./commits_loc.json",
        type=str,
        required=False,
        default="commits_loc.json",
    )
    parser.add_argument(
        "-o",
        "--output",
        help="Filename of the graph. DEFAULT: ./commits_loc.pdf",
        type=str,
        required=False,
        default="commits_loc.pdf",
    )
    parser.add_argument(
        "-x",
        help="Key of the x values to use for graphing. DEFAULT: author_days_since_0",
        type=str,
        required=False,
        default="author_days_since_0",
    )
    parser.add_argument(
        "-y",
        help="Key of the y values to use for graphing. DEFAULT: lines_of_code",
        type=str,
        required=False,
        default="lines_of_code",
    )
    parser.add_argument(
        "--y-thousandths",
        help="Flag to divide the y values by 1000",
        action="store_true",
        required=False,
        default=False,
    )
    parser.add_argument(
        "--type",
        help="Type of figure to plot. DEFAULT: line",
        type=str,
        required=False,
        default="line",
    )
    parser.add_argument(
        "--title",
        help='Title of the figure. DEFAULT: ""',
        type=str,
        required=False,
        default="",
    )
    parser.add_argument(
        "--x-label",
        help='X axis label of the figure. DEFAULT: ""',
        type=str,
        required=False,
        default="",
    )
    parser.add_argument(
        "--y-label",
        help='Y axis label of the figure. DEFAULT: ""',
        type=str,
        required=False,
        default="",
    )
    parser.add_argument(
        "--stylesheet",
        help='Filepath of matplotlib stylesheet to use. DEFAULT: ""',
        type=str,
        required=False,
<<<<<<< HEAD
        default=None,
=======
        default="",
>>>>>>> 09ab1aab
    )

    return parser.parse_args()<|MERGE_RESOLUTION|>--- conflicted
+++ resolved
@@ -36,8 +36,6 @@
         default="commits_loc.json",
     )
 
-<<<<<<< HEAD
-=======
     parser.add_argument(
         "--cloc",
         help='TXT file containing cloc options. DEFAULT: ""',
@@ -46,7 +44,6 @@
         default="",
     )
 
->>>>>>> 09ab1aab
     return parser.parse_args()
 
 
@@ -127,11 +124,7 @@
         help='Filepath of matplotlib stylesheet to use. DEFAULT: ""',
         type=str,
         required=False,
-<<<<<<< HEAD
-        default=None,
-=======
         default="",
->>>>>>> 09ab1aab
     )
 
     return parser.parse_args()